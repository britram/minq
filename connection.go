--- conflicted
+++ resolved
@@ -364,14 +364,8 @@
 	return nil
 }
 
-<<<<<<< HEAD
-func (c *Connection) sendPacketRaw(pt uint8, connId ConnectionId, pn uint64, version VersionNumber, payload []byte) error {
-	left := c.mtu
+func (c *Connection) determineAead(pt uint8) cipher.AEAD {
 	var aead cipher.AEAD
-=======
-func (c *Connection) determineAead(pt uint8) cipher.AEAD {
-var aead cipher.AEAD
->>>>>>> 236166ed
 	if c.writeProtected != nil {
 		aead = c.writeProtected.aead
 	}
@@ -416,7 +410,7 @@
 	// Encode the header so we know how long it is.
 	// TODO(ekr@rtfm.com): this is gross.
 	hdr, err := encode(&p.packetHeader)
- 	if err != nil {
+	if err != nil {
 		return err
 	}
 	left -= len(hdr)
@@ -664,7 +658,7 @@
 	now := time.Now()
 	txAge := time.Duration(c.retransmitTime) * time.Millisecond
 
-	aeadOverhead :=  c.determineAead(pt).Overhead()
+	aeadOverhead := c.determineAead(pt).Overhead()
 	left := c.mtu - aeadOverhead - kLongHeaderLength // TODO(ekr@rtfm.com): check header type
 
 	var streams []*Stream
